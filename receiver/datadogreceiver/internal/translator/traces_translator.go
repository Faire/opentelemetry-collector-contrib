--- conflicted
+++ resolved
@@ -126,11 +126,7 @@
 			}
 			newSpan := slice.AppendEmpty()
 
-<<<<<<< HEAD
-			_ = zipkinv2.TagsToSpanLinks(span.GetMeta(), newSpan.Links())
-=======
 			_ = tagsToSpanLinks(span.GetMeta(), newSpan.Links())
->>>>>>> e89eaf3c
 
 			newSpan.SetTraceID(uInt64ToTraceID(0, span.TraceID))
 			newSpan.SetSpanID(uInt64ToSpanID(span.SpanID))
